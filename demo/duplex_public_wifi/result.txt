<<<<<<< HEAD
📊 TX:  8916 (49.8/s) | RX:  8465 (38.4/s) | 🎤 0.149 | 🔧 0.149 | 📥 0.000 | 🔊 0.001 | ⏱️ 195s | [Bypass (No Processing)] 📤Q:0


🔄 Switched to: AI Denoiser (Light-32-Depth4)

⚠️  Queue overflow: dropped 3 frames (RTF spike detected)
⚠️  Queue overflow: dropped 3 frames (RTF spike detected)
⚠️  Queue overflow: dropped 3 frames (RTF spike detected)
🤖 AI RTF: avg=1.256, max=1.875, min=0.938 | Process: 97.8ms/60.0ms | Noise reduction: 34.1dB | RMS: 0.0020→0.0000
📊 TX:  9126 (42.0/s) | RX:  8657 (38.4/s) | 🎤 0.187 | 🔧 0.054 | 📥 0.004 | 🔊 0.011 | ⏱️ 200s | [AI Denoiser (Light-32-Depth4)] 📤Q:4
⚠️  Queue overflow: dropped 3 frames (RTF spike detected)
⚠️  Queue overflow: dropped 3 frames (RTF spike detected)
⚠️  Queue overflow: dropped 3 frames (RTF spike detected)
⚠️  Queue overflow: dropped 3 frames (RTF spike detected)
🤖 AI RTF: avg=1.237, max=1.808, min=0.956 | Process: 65.7ms/60.0ms | Noise reduction: 23.8dB | RMS: 0.1461→0.0095
⚠️  Queue overflow: dropped 3 frames (RTF spike detected)


🔄 Switched to: Bypass (No Processing)

📊 TX:  9345 (43.8/s) | RX:  8853 (39.2/s) | 🎤 0.275 | 🔧 0.275 | 📥 0.020 | 🔊 0.015 | ⏱️ 205s | [Bypass (No Processing)] 📤Q:0
📊 TX:  9594 (49.8/s) | RX:  9042 (37.8/s) | 🎤 0.010 | 🔧 0.010 | 📥 0.002 | 🔊 0.003 | ⏱️ 210s | [Bypass (No Processing)] 📤Q:0


🔄 Switched to: AI Denoiser (Light-32-Depth4)

⚠️  Queue overflow: dropped 3 frames (RTF spike detected)
⚠️  Queue overflow: dropped 3 frames (RTF spike detected)
⚠️  Queue overflow: dropped 3 frames (RTF spike detected)
🤖 AI RTF: avg=1.275, max=2.034, min=0.945 | Process: 58.0ms/60.0ms | Noise reduction: 6.3dB | RMS: 0.0266→0.0128
⚠️  Queue overflow: dropped 3 frames (RTF spike detected)
📊 TX:  9795 (40.2/s) | RX:  9237 (39.0/s) | 🎤 0.016 | 🔧 0.021 | 📥 0.001 | 🔊 0.001 | ⏱️ 215s | [AI Denoiser (Light-32-Depth4)] 📤Q:4
⚠️  Queue overflow: dropped 3 frames (RTF spike detected)
⚠️  Queue overflow: dropped 3 frames (RTF spike detected)
⚠️  Queue overflow: dropped 3 frames (RTF spike detected)
🤖 AI RTF: avg=1.215, max=1.735, min=0.954 | Process: 59.2ms/60.0ms | Noise reduction: 24.9dB | RMS: 0.0563→0.0032
⚠️  Queue overflow: dropped 3 frames (RTF spike detected)
⚠️  Queue overflow: dropped 3 frames (RTF spike detected)
⚠️  Queue overflow: dropped 3 frames (RTF spike detected)
📊 TX:  9993 (39.6/s) | RX:  9426 (37.8/s) | 🎤 0.010 | 🔧 0.013 | 📥 0.000 | 🔊 0.000 | ⏱️ 220s | [AI Denoiser (Light-32-Depth4)] 📤Q:3
⚠️  Queue overflow: dropped 3 frames (RTF spike detected)
⚠️  Queue overflow: dropped 3 frames (RTF spike detected)
🤖 AI RTF: avg=1.258, max=1.806, min=0.937 | Process: 90.8ms/60.0ms | Noise reduction: 3.5dB | RMS: 0.0328→0.0219


🔄 Switched to: Bypass (No Processing)

⚠️  Queue overflow: dropped 3 frames (RTF spike detected)
📊 TX: 10227 (46.8/s) | RX:  9615 (37.8/s) | 🎤 0.002 | 🔧 0.002 | 📥 0.064 | 🔊 0.255 | ⏱️ 225s | [Bypass (No Processing)] 📤Q:0
^C
🛑 Stopping...


📥 Receive thread stopped

📤 Send thread stopped

======================================================================
📊 Session Statistics:
   Duration: 230.0s
   Packets sent: 10473 (45.5/s)
   Packets received: 9805 (42.6/s)
======================================================================


👋 Stopped

🔧 Restoring CPU governor to: ondemand
✅ CPU governor set to: ondemand
=======
블루투스 스피커가 연결되었는데 오디오 장치 목록에 안 뜨는 문제네요. 확인해보겠습니다.
🔍 Step 1: 현재 오디오 장치 확인
bash# test1에서 실행 (가상환경 활성화 상태)
python -c "import sounddevice as sd; print(sd.query_devices())"
이 명령어로 현재 sounddevice가 인식하는 모든 장치를 보여줍니다.

🔍 Step 2: 시스템 오디오 장치 확인
bash# PulseAudio 싱크(스피커) 확인
pactl list sinks short

# 블루투스 연결 상태 확인
bluetoothctl devices
bluetoothctl info [MAC주소]

🔧 Step 3: 블루투스 스피커를 기본 장치로 설정
bash# 1. 현재 싱크 확인
pactl list sinks short

# 출력 예:
# 0  alsa_output.usb-...  module-alsa-card.c  s16le 2ch 48000Hz  SUSPENDED
# 1  bluez_sink.XX_XX_XX  module-bluez5-device.c  s16le 2ch 44100Hz  RUNNING

# 2. 블루투스 싱크를 기본으로 설정 (번호는 위 출력에서 확인)
pactl set-default-sink bluez_sink.XX_XX_XX

# 3. 볼륨 확인 및 설정
pactl set-sink-volume bluez_sink.XX_XX_XX 80%

🎯 해결 방법: Config에서 장치 번호 직접 지정
만약 블루투스 장치가 목록에 뜨는데 선택이 안 된다면:
bash# 1. 장치 번호 확인
python -c "import sounddevice as sd; print(sd.query_devices())"

# 출력 예:
# 0 H08A: USB Audio (hw:0,0), ALSA (2 in, 2 out)
# 1 default, ALSA (128 in, 128 out)
# 2 JBL Flip 5: - (hw:2,0), ALSA (0 in, 2 out)  ← 블루투스 스피커

# 2. Config 파일 수정
cd ~/denoiser/demo/duplex_public_wifi
nano configs/rp5a_public.yaml
rp5a_public.yaml 수정:
yamlmic_device: 0        # H08A 마이크
speaker_device: 2    # 블루투스 스피커 (위 번호에서 확인)

💡 빠른 테스트
bash# 블루투스 스피커로 테스트 사운드 재생
speaker-test -D bluez_sink.XX_XX_XX -c 2 -t wav
# Ctrl+C로 중지

먼저 python -c "import sounddevice as sd; print(sd.query_devices())" 실행 결과를 보여주세요!
그러면 정확한 장치 번호를 알려드리겠습니다.



(venv) test1@test1-desktop:~/denoiser$ python -c "import sounddevice as sd; print(sd.query_devices())"
  0 vc4-hdmi-0: MAI PCM i2s-hifi-0 (hw:0,0), ALSA (0 in, 2 out)
  1 USB Audio Device: - (hw:1,0), ALSA (1 in, 0 out)
  2 sysdefault, ALSA (0 in, 128 out)
  3 hdmi, ALSA (0 in, 2 out)
  4 pulse, ALSA (32 in, 32 out)
* 5 default, ALSA (32 in, 32 out)
(venv) test1@test1-desktop:~/denoiser$ pactl list sinks short
131     bluez_output.41_42_BD_0A_35_E3.1        PipeWire        s16le 2ch 48000Hz       SUSPENDED
(venv) test1@test1-desktop:~/denoiser$ pactl list sinks short
131     bluez_output.41_42_BD_0A_35_E3.1        PipeWire        s16le 2ch 48000Hz       SUSPENDED
(venv) test1@test1-desktop:~/denoiser$ 
(venv) test1@test1-desktop:~/denoiser$ pactl list sinks short
131     bluez_output.41_42_BD_0A_35_E3.1        PipeWire        s16le 2ch 48000Hz       SUSPENDED
(venv) test1@test1-desktop:~/denoiser$ pactl list sinks short
131     bluez_output.41_42_BD_0A_35_E3.1        PipeWire        s16le 2ch 48000Hz       SUSPENDED
(venv) test1@test1-desktop:~/denoiser$ bluetoothctl devices
bluetoothctl info [MAC주소]
Device 5B:79:7C:35:5D:9C 5B-79-7C-35-5D-9C
Device 40:4D:B5:7F:C6:DA 40-4D-B5-7F-C6-DA
Device 28:DE:65:62:86:11 28-DE-65-62-86-11
Device 5F:9D:46:C5:FE:32 5F-9D-46-C5-FE-32
Device 71:96:6A:CC:C1:AE 71-96-6A-CC-C1-AE
Device 6A:5C:B7:A4:D8:9C 6A-5C-B7-A4-D8-9C
Device 67:A4:9B:B6:BE:CB 67-A4-9B-B6-BE-CB
Device 6B:1E:EE:98:27:02 6B-1E-EE-98-27-02
Device 78:8A:EB:9D:E6:CE 78-8A-EB-9D-E6-CE
Device 6E:BE:10:88:2A:36 6E-BE-10-88-2A-36
Device 75:58:32:DD:C9:8F 75-58-32-DD-C9-8F
Device 7E:A2:B9:C1:47:62 7E-A2-B9-C1-47-62
Device 63:A1:E9:71:04:58 63-A1-E9-71-04-58
Device 59:15:16:27:E2:A0 59-15-16-27-E2-A0
Device 55:22:1A:A3:C6:99 55-22-1A-A3-C6-99
Device 04:33:C2:5E:C0:0D DESKTOP-6MML0LT
Device 4D:86:FF:7B:C2:04 4D-86-FF-7B-C2-04
Device 66:A7:FE:32:4C:EC 66-A7-FE-32-4C-EC
Device 42:45:EF:C5:41:1E 42-45-EF-C5-41-1E
Device 63:C8:68:47:EC:A3 63-C8-68-47-EC-A3
Device 74:71:CB:E8:07:F1 74-71-CB-E8-07-F1
Device 45:D3:0F:81:2C:6A 45-D3-0F-81-2C-6A
Device 5A:EA:47:50:FE:62 5A-EA-47-50-FE-62
Device 4C:D1:27:26:C5:B4 4C-D1-27-26-C5-B4
Device 29:E7:11:32:04:DD 29-E7-11-32-04-DD
Device 4C:0C:5D:E5:55:A5 4C-0C-5D-E5-55-A5
Device 47:1E:03:AC:7A:BA 47-1E-03-AC-7A-BA
Device 72:7A:05:D6:E1:F8 72-7A-05-D6-E1-F8
Device 7E:FD:27:C0:E6:9B 7E-FD-27-C0-E6-9B
Device 5C:22:2A:CE:72:76 5C-22-2A-CE-72-76
Device 43:C4:74:87:96:25 43-C4-74-87-96-25
Device 55:91:73:53:C0:86 55-91-73-53-C0-86
Device 4C:D9:95:CE:54:31 4C-D9-95-CE-54-31
Device 64:5D:C4:5B:9B:8D 64-5D-C4-5B-9B-8D
Device 5D:1F:E8:74:E9:88 5D-1F-E8-74-E9-88
Device 5C:70:E6:22:31:2E 5C-70-E6-22-31-2E
Device 6F:4D:B3:EE:39:10 6F-4D-B3-EE-39-10
Device 7D:69:F0:7C:B4:4A 7D-69-F0-7C-B4-4A
Device 75:4E:01:E3:48:3D 75-4E-01-E3-48-3D
Device 68:E1:6F:02:23:97 IOT_PC_01
Device 48:2F:74:F8:AE:31 48-2F-74-F8-AE-31
Device 47:9D:F6:62:02:F3 Mini sperker
Device 41:42:BD:0A:35:E3 “#35266 Speaker’
Device 30:82:16:1C:7E:C5 AirPods
Device D4:57:63:DC:E0:C7 박성민의 MacBook Air
Device DA:69:5C:FB:27:D9 Pebble M350s
Device 12:34:46:70:42:D2 Air75 BT3.0
Device [MAC주소] not available
DeviceSet [MAC주소] not available
(venv) test1@test1-desktop:~/denoiser$ ip addr show
1: lo: <LOOPBACK,UP,LOWER_UP> mtu 65536 qdisc noqueue state UNKNOWN group default qlen 1000
    link/loopback 00:00:00:00:00:00 brd 00:00:00:00:00:00
    inet 127.0.0.1/8 scope host lo
       valid_lft forever preferred_lft forever
    inet6 ::1/128 scope host noprefixroute 
       valid_lft forever preferred_lft forever
2: eth0: <NO-CARRIER,BROADCAST,MULTICAST,UP> mtu 1500 qdisc fq_codel state DOWN group default qlen 1000
    link/ether 88:a2:9e:0c:81:8d brd ff:ff:ff:ff:ff:ff
3: wlan0: <BROADCAST,MULTICAST,UP,LOWER_UP> mtu 1500 qdisc fq_codel state UP group default qlen 1000
    link/ether 88:a2:9e:0c:81:8e brd ff:ff:ff:ff:ff:ff
    inet 10.249.77.56/24 brd 10.249.77.255 scope global dynamic noprefixroute wlan0
       valid_lft 15036sec preferred_lft 15036sec
    inet6 fe80::e59d:6dae:d7e4:c3e/64 scope link noprefixroute 
       valid_lft forever preferred_lft forever
(venv) test1@test1-desktop:~/denoiser$ pactl list sinks short
131     bluez_output.41_42_BD_0A_35_E3.1        PipeWire        s16le 2ch 48000Hz       SUSPENDED
>>>>>>> ea3f0269
<|MERGE_RESOLUTION|>--- conflicted
+++ resolved
@@ -1,211 +1,208 @@
-<<<<<<< HEAD
-📊 TX:  8916 (49.8/s) | RX:  8465 (38.4/s) | 🎤 0.149 | 🔧 0.149 | 📥 0.000 | 🔊 0.001 | ⏱️ 195s | [Bypass (No Processing)] 📤Q:0
-
-
-🔄 Switched to: AI Denoiser (Light-32-Depth4)
-
-⚠️  Queue overflow: dropped 3 frames (RTF spike detected)
-⚠️  Queue overflow: dropped 3 frames (RTF spike detected)
-⚠️  Queue overflow: dropped 3 frames (RTF spike detected)
-🤖 AI RTF: avg=1.256, max=1.875, min=0.938 | Process: 97.8ms/60.0ms | Noise reduction: 34.1dB | RMS: 0.0020→0.0000
-📊 TX:  9126 (42.0/s) | RX:  8657 (38.4/s) | 🎤 0.187 | 🔧 0.054 | 📥 0.004 | 🔊 0.011 | ⏱️ 200s | [AI Denoiser (Light-32-Depth4)] 📤Q:4
-⚠️  Queue overflow: dropped 3 frames (RTF spike detected)
-⚠️  Queue overflow: dropped 3 frames (RTF spike detected)
-⚠️  Queue overflow: dropped 3 frames (RTF spike detected)
-⚠️  Queue overflow: dropped 3 frames (RTF spike detected)
-🤖 AI RTF: avg=1.237, max=1.808, min=0.956 | Process: 65.7ms/60.0ms | Noise reduction: 23.8dB | RMS: 0.1461→0.0095
-⚠️  Queue overflow: dropped 3 frames (RTF spike detected)
-
-
-🔄 Switched to: Bypass (No Processing)
-
-📊 TX:  9345 (43.8/s) | RX:  8853 (39.2/s) | 🎤 0.275 | 🔧 0.275 | 📥 0.020 | 🔊 0.015 | ⏱️ 205s | [Bypass (No Processing)] 📤Q:0
-📊 TX:  9594 (49.8/s) | RX:  9042 (37.8/s) | 🎤 0.010 | 🔧 0.010 | 📥 0.002 | 🔊 0.003 | ⏱️ 210s | [Bypass (No Processing)] 📤Q:0
-
-
-🔄 Switched to: AI Denoiser (Light-32-Depth4)
-
-⚠️  Queue overflow: dropped 3 frames (RTF spike detected)
-⚠️  Queue overflow: dropped 3 frames (RTF spike detected)
-⚠️  Queue overflow: dropped 3 frames (RTF spike detected)
-🤖 AI RTF: avg=1.275, max=2.034, min=0.945 | Process: 58.0ms/60.0ms | Noise reduction: 6.3dB | RMS: 0.0266→0.0128
-⚠️  Queue overflow: dropped 3 frames (RTF spike detected)
-📊 TX:  9795 (40.2/s) | RX:  9237 (39.0/s) | 🎤 0.016 | 🔧 0.021 | 📥 0.001 | 🔊 0.001 | ⏱️ 215s | [AI Denoiser (Light-32-Depth4)] 📤Q:4
-⚠️  Queue overflow: dropped 3 frames (RTF spike detected)
-⚠️  Queue overflow: dropped 3 frames (RTF spike detected)
-⚠️  Queue overflow: dropped 3 frames (RTF spike detected)
-🤖 AI RTF: avg=1.215, max=1.735, min=0.954 | Process: 59.2ms/60.0ms | Noise reduction: 24.9dB | RMS: 0.0563→0.0032
-⚠️  Queue overflow: dropped 3 frames (RTF spike detected)
-⚠️  Queue overflow: dropped 3 frames (RTF spike detected)
-⚠️  Queue overflow: dropped 3 frames (RTF spike detected)
-📊 TX:  9993 (39.6/s) | RX:  9426 (37.8/s) | 🎤 0.010 | 🔧 0.013 | 📥 0.000 | 🔊 0.000 | ⏱️ 220s | [AI Denoiser (Light-32-Depth4)] 📤Q:3
-⚠️  Queue overflow: dropped 3 frames (RTF spike detected)
-⚠️  Queue overflow: dropped 3 frames (RTF spike detected)
-🤖 AI RTF: avg=1.258, max=1.806, min=0.937 | Process: 90.8ms/60.0ms | Noise reduction: 3.5dB | RMS: 0.0328→0.0219
-
-
-🔄 Switched to: Bypass (No Processing)
-
-⚠️  Queue overflow: dropped 3 frames (RTF spike detected)
-📊 TX: 10227 (46.8/s) | RX:  9615 (37.8/s) | 🎤 0.002 | 🔧 0.002 | 📥 0.064 | 🔊 0.255 | ⏱️ 225s | [Bypass (No Processing)] 📤Q:0
-^C
-🛑 Stopping...
-
-
-📥 Receive thread stopped
-
-📤 Send thread stopped
-
-======================================================================
-📊 Session Statistics:
-   Duration: 230.0s
-   Packets sent: 10473 (45.5/s)
-   Packets received: 9805 (42.6/s)
-======================================================================
-
-
-👋 Stopped
-
-🔧 Restoring CPU governor to: ondemand
-✅ CPU governor set to: ondemand
-=======
-블루투스 스피커가 연결되었는데 오디오 장치 목록에 안 뜨는 문제네요. 확인해보겠습니다.
-🔍 Step 1: 현재 오디오 장치 확인
-bash# test1에서 실행 (가상환경 활성화 상태)
-python -c "import sounddevice as sd; print(sd.query_devices())"
-이 명령어로 현재 sounddevice가 인식하는 모든 장치를 보여줍니다.
-
-🔍 Step 2: 시스템 오디오 장치 확인
-bash# PulseAudio 싱크(스피커) 확인
-pactl list sinks short
-
-# 블루투스 연결 상태 확인
-bluetoothctl devices
-bluetoothctl info [MAC주소]
-
-🔧 Step 3: 블루투스 스피커를 기본 장치로 설정
-bash# 1. 현재 싱크 확인
-pactl list sinks short
-
-# 출력 예:
-# 0  alsa_output.usb-...  module-alsa-card.c  s16le 2ch 48000Hz  SUSPENDED
-# 1  bluez_sink.XX_XX_XX  module-bluez5-device.c  s16le 2ch 44100Hz  RUNNING
-
-# 2. 블루투스 싱크를 기본으로 설정 (번호는 위 출력에서 확인)
-pactl set-default-sink bluez_sink.XX_XX_XX
-
-# 3. 볼륨 확인 및 설정
-pactl set-sink-volume bluez_sink.XX_XX_XX 80%
-
-🎯 해결 방법: Config에서 장치 번호 직접 지정
-만약 블루투스 장치가 목록에 뜨는데 선택이 안 된다면:
-bash# 1. 장치 번호 확인
-python -c "import sounddevice as sd; print(sd.query_devices())"
-
-# 출력 예:
-# 0 H08A: USB Audio (hw:0,0), ALSA (2 in, 2 out)
-# 1 default, ALSA (128 in, 128 out)
-# 2 JBL Flip 5: - (hw:2,0), ALSA (0 in, 2 out)  ← 블루투스 스피커
-
-# 2. Config 파일 수정
-cd ~/denoiser/demo/duplex_public_wifi
-nano configs/rp5a_public.yaml
-rp5a_public.yaml 수정:
-yamlmic_device: 0        # H08A 마이크
-speaker_device: 2    # 블루투스 스피커 (위 번호에서 확인)
-
-💡 빠른 테스트
-bash# 블루투스 스피커로 테스트 사운드 재생
-speaker-test -D bluez_sink.XX_XX_XX -c 2 -t wav
-# Ctrl+C로 중지
-
-먼저 python -c "import sounddevice as sd; print(sd.query_devices())" 실행 결과를 보여주세요!
-그러면 정확한 장치 번호를 알려드리겠습니다.
-
-
-
-(venv) test1@test1-desktop:~/denoiser$ python -c "import sounddevice as sd; print(sd.query_devices())"
-  0 vc4-hdmi-0: MAI PCM i2s-hifi-0 (hw:0,0), ALSA (0 in, 2 out)
-  1 USB Audio Device: - (hw:1,0), ALSA (1 in, 0 out)
-  2 sysdefault, ALSA (0 in, 128 out)
-  3 hdmi, ALSA (0 in, 2 out)
-  4 pulse, ALSA (32 in, 32 out)
-* 5 default, ALSA (32 in, 32 out)
-(venv) test1@test1-desktop:~/denoiser$ pactl list sinks short
-131     bluez_output.41_42_BD_0A_35_E3.1        PipeWire        s16le 2ch 48000Hz       SUSPENDED
-(venv) test1@test1-desktop:~/denoiser$ pactl list sinks short
-131     bluez_output.41_42_BD_0A_35_E3.1        PipeWire        s16le 2ch 48000Hz       SUSPENDED
-(venv) test1@test1-desktop:~/denoiser$ 
-(venv) test1@test1-desktop:~/denoiser$ pactl list sinks short
-131     bluez_output.41_42_BD_0A_35_E3.1        PipeWire        s16le 2ch 48000Hz       SUSPENDED
-(venv) test1@test1-desktop:~/denoiser$ pactl list sinks short
-131     bluez_output.41_42_BD_0A_35_E3.1        PipeWire        s16le 2ch 48000Hz       SUSPENDED
-(venv) test1@test1-desktop:~/denoiser$ bluetoothctl devices
-bluetoothctl info [MAC주소]
-Device 5B:79:7C:35:5D:9C 5B-79-7C-35-5D-9C
-Device 40:4D:B5:7F:C6:DA 40-4D-B5-7F-C6-DA
-Device 28:DE:65:62:86:11 28-DE-65-62-86-11
-Device 5F:9D:46:C5:FE:32 5F-9D-46-C5-FE-32
-Device 71:96:6A:CC:C1:AE 71-96-6A-CC-C1-AE
-Device 6A:5C:B7:A4:D8:9C 6A-5C-B7-A4-D8-9C
-Device 67:A4:9B:B6:BE:CB 67-A4-9B-B6-BE-CB
-Device 6B:1E:EE:98:27:02 6B-1E-EE-98-27-02
-Device 78:8A:EB:9D:E6:CE 78-8A-EB-9D-E6-CE
-Device 6E:BE:10:88:2A:36 6E-BE-10-88-2A-36
-Device 75:58:32:DD:C9:8F 75-58-32-DD-C9-8F
-Device 7E:A2:B9:C1:47:62 7E-A2-B9-C1-47-62
-Device 63:A1:E9:71:04:58 63-A1-E9-71-04-58
-Device 59:15:16:27:E2:A0 59-15-16-27-E2-A0
-Device 55:22:1A:A3:C6:99 55-22-1A-A3-C6-99
-Device 04:33:C2:5E:C0:0D DESKTOP-6MML0LT
-Device 4D:86:FF:7B:C2:04 4D-86-FF-7B-C2-04
-Device 66:A7:FE:32:4C:EC 66-A7-FE-32-4C-EC
-Device 42:45:EF:C5:41:1E 42-45-EF-C5-41-1E
-Device 63:C8:68:47:EC:A3 63-C8-68-47-EC-A3
-Device 74:71:CB:E8:07:F1 74-71-CB-E8-07-F1
-Device 45:D3:0F:81:2C:6A 45-D3-0F-81-2C-6A
-Device 5A:EA:47:50:FE:62 5A-EA-47-50-FE-62
-Device 4C:D1:27:26:C5:B4 4C-D1-27-26-C5-B4
-Device 29:E7:11:32:04:DD 29-E7-11-32-04-DD
-Device 4C:0C:5D:E5:55:A5 4C-0C-5D-E5-55-A5
-Device 47:1E:03:AC:7A:BA 47-1E-03-AC-7A-BA
-Device 72:7A:05:D6:E1:F8 72-7A-05-D6-E1-F8
-Device 7E:FD:27:C0:E6:9B 7E-FD-27-C0-E6-9B
-Device 5C:22:2A:CE:72:76 5C-22-2A-CE-72-76
-Device 43:C4:74:87:96:25 43-C4-74-87-96-25
-Device 55:91:73:53:C0:86 55-91-73-53-C0-86
-Device 4C:D9:95:CE:54:31 4C-D9-95-CE-54-31
-Device 64:5D:C4:5B:9B:8D 64-5D-C4-5B-9B-8D
-Device 5D:1F:E8:74:E9:88 5D-1F-E8-74-E9-88
-Device 5C:70:E6:22:31:2E 5C-70-E6-22-31-2E
-Device 6F:4D:B3:EE:39:10 6F-4D-B3-EE-39-10
-Device 7D:69:F0:7C:B4:4A 7D-69-F0-7C-B4-4A
-Device 75:4E:01:E3:48:3D 75-4E-01-E3-48-3D
-Device 68:E1:6F:02:23:97 IOT_PC_01
-Device 48:2F:74:F8:AE:31 48-2F-74-F8-AE-31
-Device 47:9D:F6:62:02:F3 Mini sperker
-Device 41:42:BD:0A:35:E3 “#35266 Speaker’
-Device 30:82:16:1C:7E:C5 AirPods
-Device D4:57:63:DC:E0:C7 박성민의 MacBook Air
-Device DA:69:5C:FB:27:D9 Pebble M350s
-Device 12:34:46:70:42:D2 Air75 BT3.0
-Device [MAC주소] not available
-DeviceSet [MAC주소] not available
-(venv) test1@test1-desktop:~/denoiser$ ip addr show
-1: lo: <LOOPBACK,UP,LOWER_UP> mtu 65536 qdisc noqueue state UNKNOWN group default qlen 1000
-    link/loopback 00:00:00:00:00:00 brd 00:00:00:00:00:00
-    inet 127.0.0.1/8 scope host lo
-       valid_lft forever preferred_lft forever
-    inet6 ::1/128 scope host noprefixroute 
-       valid_lft forever preferred_lft forever
-2: eth0: <NO-CARRIER,BROADCAST,MULTICAST,UP> mtu 1500 qdisc fq_codel state DOWN group default qlen 1000
-    link/ether 88:a2:9e:0c:81:8d brd ff:ff:ff:ff:ff:ff
+test1@test1-desktop:~/denoiser$ ip addr show wlan0
 3: wlan0: <BROADCAST,MULTICAST,UP,LOWER_UP> mtu 1500 qdisc fq_codel state UP group default qlen 1000
     link/ether 88:a2:9e:0c:81:8e brd ff:ff:ff:ff:ff:ff
     inet 10.249.77.56/24 brd 10.249.77.255 scope global dynamic noprefixroute wlan0
-       valid_lft 15036sec preferred_lft 15036sec
+       valid_lft 17929sec preferred_lft 17929sec
     inet6 fe80::e59d:6dae:d7e4:c3e/64 scope link noprefixroute 
        valid_lft forever preferred_lft forever
-(venv) test1@test1-desktop:~/denoiser$ pactl list sinks short
-131     bluez_output.41_42_BD_0A_35_E3.1        PipeWire        s16le 2ch 48000Hz       SUSPENDED
->>>>>>> ea3f0269
+
+(venv_denoiser) test2@test2-desktop:~/Facebook-Denoiser-in-Raspberry-Pi-5$ ip addr show wlan0
+3: wlan0: <BROADCAST,MULTICAST,UP,LOWER_UP> mtu 1500 qdisc fq_codel state UP group default qlen 1000
+    link/ether 88:a2:9e:0c:0e:e1 brd ff:ff:ff:ff:ff:ff
+    inet 10.249.98.76/24 brd 10.249.98.255 scope global dynamic noprefixroute wlan0
+       valid_lft 23720sec preferred_lft 23720sec
+    inet6 fe80::518d:1f18:8a39:a5b2/64 scope link noprefixroute 
+       valid_lft forever preferred_lft forever
+
+
+## Test results
+test1@test1-desktop:~/denoiser$ ping -c 5 10.249.98.76
+PING 10.249.98.76 (10.249.98.76) 56(84) bytes of data.
+64 bytes from 10.249.98.76: icmp_seq=1 ttl=63 time=118 ms
+64 bytes from 10.249.98.76: icmp_seq=2 ttl=63 time=10.5 ms
+64 bytes from 10.249.98.76: icmp_seq=3 ttl=63 time=9.74 ms
+64 bytes from 10.249.98.76: icmp_seq=4 ttl=63 time=9.54 ms
+64 bytes from 10.249.98.76: icmp_seq=5 ttl=63 time=4.50 ms
+
+--- 10.249.98.76 ping statistics ---
+5 packets transmitted, 5 received, 0% packet loss, time 4006ms
+rtt min/avg/max/mdev = 4.502/30.463/118.022/43.830 ms
+
+
+Step 1: 방화벽 설정 (양쪽 RP5) 🔥
+test1에서 실행:
+sudo ufw allow 9998/udp
+sudo ufw allow 9999/udp
+sudo ufw status
+[sudo] password for test1: 
+Rules updated
+Rules updated (v6)
+Rules updated
+Rules updated (v6)
+Status: inactive
+
+test2에서 실행:
+sudo ufw allow 9998/udp
+sudo ufw allow 9999/udp
+sudo ufw status
+[sudo] password for test2: 
+Skipping adding existing rule
+Skipping adding existing rule (v6)
+Skipping adding existing rule
+Skipping adding existing rule (v6)
+Status: inactive
+
+Step 2: Hostname 확인 및 설정 🏷️
+test1에서 실행:
+bash# 현재 hostname 확인
+hostname
+
+# 만약 "test1-desktop"이 아니라면 설정
+sudo hostnamectl set-hostname test1-desktop
+
+# Avahi 재시작 (mDNS 활성화)
+sudo systemctl restart avahi-daemon
+
+
+test1@test1-desktop:~/denoiser$ hostname
+test1-desktop
+test1@test1-desktop:~/denoiser$ sudo systemctl restart avahi-daemon
+
+# 확인
+hostname
+test2에서 실행:
+# 현재 hostname 확인
+hostname
+
+# 만약 "test2-desktop"이 아니라면 설정
+sudo hostnamectl set-hostname test2-desktop
+
+# Avahi 재시작
+sudo systemctl restart avahi-daemon
+
+# 확인
+hostname
+
+(venv_denoiser) test2@test2-desktop:~/Facebook-Denoiser-in-Raspberry-Pi-5$ hostname
+test2-desktop
+(venv_denoiser) test2@test2-desktop:~/Facebook-Denoiser-in-Raspberry-Pi-5$ sudo systemctl restart avahi-daemon
+(venv_denoiser) test2@test2-desktop:~/Facebook-Denoiser-in-Raspberry-Pi-5$ 
+
+Step 3: mDNS 테스트 🌐
+test1에서 test2로 테스트:
+bashping -c 3 test2-desktop.local
+```
+
+**예상 출력:**
+```
+PING test2-desktop.local (10.249.98.76) 56(84) bytes of data.
+64 bytes from test2-desktop.local (10.249.98.76): icmp_seq=1 ttl=64 time=5.23 ms
+64 bytes from test2-desktop.local (10.249.98.76): icmp_seq=2 ttl=64 time=4.87 ms
+64 bytes from test2-desktop.local (10.249.98.76): icmp_seq=3 ttl=64 time=5.01 ms
+
+test2에서 test1로 테스트:
+ping -c 3 test1-desktop.local
+
+(venv_denoiser) test2@test2-desktop:~/Facebook-Denoiser-in-Raspberry-Pi-5$ ping -c 3 test1-desktop.local
+PING test1-desktop.local (10.249.77.56) 56(84) bytes of data.
+64 bytes from 10.249.77.56: icmp_seq=1 ttl=63 time=6.81 ms
+64 bytes from 10.249.77.56: icmp_seq=2 ttl=63 time=10.3 ms
+64 bytes from 10.249.77.56: icmp_seq=3 ttl=63 time=15.0 ms
+
+--- test1-desktop.local ping statistics ---
+3 packets transmitted, 3 received, 0% packet loss, time 2001ms
+rtt min/avg/max/mdev = 6.806/10.676/14.960/3.341 ms
+
+
+Step 4: Config 파일 수정 📝
+test1에서 실행:
+bashcd ~/denoiser/demo/duplex_public_wifi
+
+# Config 파일 백업 (안전을 위해)
+cp configs/rp5a_public.yaml configs/rp5a_public.yaml.backup
+
+# Config 파일 수정
+nano configs/rp5a_public.yaml
+수정 내용:
+yamlrole: A
+peer_ip: "test2-desktop.local"  # ← 이 줄을 mDNS로 변경
+mic_device: 1
+speaker_device: 1
+send_port: 9999
+recv_port: 9998
+model: Light-32-Depth4
+저장: Ctrl+O → Enter → Ctrl+X
+확인:
+bashcat configs/rp5a_public.yaml | grep peer_ip
+```
+
+**예상 출력:**
+```
+peer_ip: "test2-desktop.local"
+
+test2에서 실행:
+bashcd ~/Facebook-Denoiser-in-Raspberry-Pi-5/demo/duplex_public_wifi
+
+# Config 백업
+cp configs/rp5b_public.yaml configs/rp5b_public.yaml.backup
+
+# Config 수정
+nano configs/rp5b_public.yaml
+수정 내용:
+yamlrole: B
+peer_ip: "test1-desktop.local"  # ← 이 줄을 mDNS로 변경
+mic_device: 1
+speaker_device: 1
+send_port: 9998
+recv_port: 9999
+model: Light-32-Depth4
+저장: Ctrl+O → Enter → Ctrl+X
+확인:
+bashcat configs/rp5b_public.yaml | grep peer_ip
+```
+
+**예상 출력:**
+```
+peer_ip: "test1-desktop.local"
+
+Step 5: 테스트 실행 🚀
+test1에서:
+bashcd ~/denoiser/demo/duplex_public_wifi
+python start_modular_a.py
+test2에서:
+bashcd ~/Facebook-Denoiser-in-Raspberry-Pi-5/demo/duplex_public_wifi
+python start_modular_b.py
+
+✅ 설정 완료 체크리스트
+양쪽 RP5에서 확인:
+bash# 1. 방화벽
+sudo ufw status | grep 999
+
+# 2. Hostname
+hostname
+
+# 3. mDNS 작동
+ping -c 1 test2-desktop.local  # test1에서
+ping -c 1 test1-desktop.local  # test2에서
+
+# 4. Config
+cat configs/rp5a_public.yaml | grep peer_ip  # test1에서
+cat configs/rp5b_public.yaml | grep peer_ip  # test2에서
+모두 정상이면:
+
+✅ 방화벽: 9998/udp, 9999/udp ALLOW
+✅ Hostname: test1-desktop, test2-desktop
+✅ mDNS: ping 성공
+✅ Config: peer_ip: "xxx-desktop.local"
+
+
+🎉 설정 완료!
+이제부터는 재부팅해도 다음 명령만 실행하면 됩니다:
+bash# test1
+cd ~/denoiser/demo/duplex_public_wifi
+python start_modular_a.py
+
+# test2
+cd ~/Facebook-Denoiser-in-Raspberry-Pi-5/demo/duplex_public_wifi
+python start_modular_b.py
+단계별로 진행해보시고, 어느 단계에서 문제가 생기면 알려주세요!Claude는 AI이며 실수할 수 있습니다. 응답을 다시 한번 확인해 주세요.